--- conflicted
+++ resolved
@@ -68,8 +68,13 @@
     */datasets/*
     # Omit reporting for __init__.py files
     */__init__.py
+    
+[isort]
+multi_line_output = 3
+include_trailing_comma = true
+use_parentheses = true
+combine_as_imports = 1
 
-<<<<<<< HEAD
 [mypy-dcor.*]
 ignore_missing_imports = True
 
@@ -104,11 +109,4 @@
 ignore_missing_imports = True
 
 [mypy-sphinx.*]
-ignore_missing_imports = True
-=======
-[isort]
-multi_line_output = 3
-include_trailing_comma = true
-use_parentheses = true
-combine_as_imports = 1
->>>>>>> 379e65aa
+ignore_missing_imports = True