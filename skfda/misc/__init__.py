"""Miscellaneous functions and objects."""
<<<<<<< HEAD
from . import (
    covariances,
    hat_matrix,
    kernels,
    lstsq,
    metrics,
    operators,
    regularization,
    scoring,
=======
from typing import TYPE_CHECKING

import lazy_loader as lazy

__getattr__, __dir__, __all__ = lazy.attach(
    __name__,
    submodules=[
        "covariances",
        "hat_matrix",
        "kernels",
        "lstsq",
        "metrics",
        "operators",
        "regularization",
        "validation",
    ],
    submod_attrs={
        '_math': [
            "cosine_similarity",
            "cosine_similarity_matrix",
            "cumsum",
            "exp",
            "inner_product",
            "inner_product_matrix",
            "log",
            "log2",
            "log10",
            "sqrt",
        ],
    },
>>>>>>> 43c91e3c
)

if TYPE_CHECKING:

    from ._math import (
        cosine_similarity as cosine_similarity,
        cosine_similarity_matrix as cosine_similarity_matrix,
        cumsum as cumsum,
        exp as exp,
        inner_product as inner_product,
        inner_product_matrix as inner_product_matrix,
        log as log,
        log2 as log2,
        log10 as log10,
        sqrt as sqrt,
    )<|MERGE_RESOLUTION|>--- conflicted
+++ resolved
@@ -1,15 +1,4 @@
 """Miscellaneous functions and objects."""
-<<<<<<< HEAD
-from . import (
-    covariances,
-    hat_matrix,
-    kernels,
-    lstsq,
-    metrics,
-    operators,
-    regularization,
-    scoring,
-=======
 from typing import TYPE_CHECKING
 
 import lazy_loader as lazy
@@ -24,6 +13,7 @@
         "metrics",
         "operators",
         "regularization",
+        "scoring",
         "validation",
     ],
     submod_attrs={
@@ -40,7 +30,6 @@
             "sqrt",
         ],
     },
->>>>>>> 43c91e3c
 )
 
 if TYPE_CHECKING:
