# -*- coding: utf-8 -*-

"""Hat Matrix.

This module include implementation to create Nadaraya-Watson,
Local Linear Regression and K-Nearest Neighbours hat matrices used in
kernel smoothing and kernel regression.

"""

import abc
from typing import Callable, Optional, Union

import numpy as np
from sklearn.base import BaseEstimator, RegressorMixin

from ..representation._functional_data import FData
from ..representation._typing import GridPoints, GridPointsLike, NDArrayFloat
from ..representation.basis import FDataBasis
from . import kernels


class HatMatrix(
    BaseEstimator,
    RegressorMixin,
):
    """
    Kernel estimators.

    This module includes three types of kernel estimators that are used in
    KernelSmoother and KernelRegression classes.
    """

    def __init__(
        self,
        *,
        bandwidth: Optional[float] = None,
        kernel: Callable[[NDArrayFloat], NDArrayFloat] = kernels.normal,
    ):
        self.bandwidth = bandwidth
        self.kernel = kernel

    def __call__(
        self,
        *,
        delta_x: NDArrayFloat,
        X_train: Optional[Union[FData, GridPointsLike]] = None,
        X: Optional[Union[FData, GridPointsLike]] = None,
        y_train: Optional[NDArrayFloat] = None,
        weights: Optional[NDArrayFloat] = None,
        _cv: bool = False,
    ) -> NDArrayFloat:
        r"""
        Calculate the hat matrix or the prediction.

        If y_train is given, the estimation for X is calculated, otherwise,
        hat matrix, :math:`\hat{H]`, is returned. The prediction, :math:`y`,
        can be calculated as :math:`y = \hat{H} \dot y_train`.

        Args:
            delta_x: Matrix of distances between points or
                functions.
            X_train: Training data.
            X: Test samples.
            y_train: Target values for X_train.
            weights: Weights to be applied to the
                resulting matrix columns.

        Returns:
            The prediction if y_train is given, hat matrix otherwise.

        """
        # Obtain the non-normalized matrix
        matrix = self._hat_matrix_function_not_normalized(
            delta_x=delta_x,
        )

        # Adjust weights
        if weights is not None:
            matrix *= weights

        # Set diagonal to zero if requested (for testing purposes only)
        if _cv:
            np.fill_diagonal(matrix, 0)

        # Renormalize weights
        rs = np.sum(matrix, axis=1)
        rs[rs == 0] = 1

        matrix = (matrix.T / rs).T

        if y_train is None:
            return matrix

        return matrix @ y_train

    @abc.abstractmethod
    def _hat_matrix_function_not_normalized(
        self,
        *,
        delta_x: NDArrayFloat,
    ) -> NDArrayFloat:
        pass


class NadarayaWatsonHatMatrix(HatMatrix):
    r"""Nadaraya-Watson method.

    Creates the matrix :math:`\hat{H}`, used in the kernel smoothing and kernel
    regression algorithms, as explained below

    .. math::
        \hat{H}_{i,j} = \frac{K\left(\frac{d(x_j-x_i')}{h}\right)}{\sum_{k=1}^{
        n}K\left(\frac{d(x_k-x_i')}{h}\right)}

    For smoothing, :math:`\{x_1, ..., x_n\}` are the points with known value
    and :math:`\{x_1', ..., x_m'\}` are the points for which it is desired to
    estimate the smoothed value. The distance :math:`d` is the absolute value
    function :footcite:`wasserman_2006_nonparametric_nw`.

    For regression, :math:`\{x_1, ..., x_n\}` is the functional data and
    :math:`\{x_1', ..., x_m'\}` are the functions for which it is desired to
    estimate the scalar value. Here, :math:`d` is some functional distance
    :footcite:`ferraty+vieu_2006_nonparametric_nw`.

    In both cases :math:`K(\cdot)` is a kernel function and :math:`h` is the
    bandwidth.

    Args:
        bandwidth: Window width of the kernel
            (also called h or bandwidth).
        kernel: Kernel function. By default a normal
            kernel.

    References:
        .. footbibliography::

    """

    def _hat_matrix_function_not_normalized(
        self,
        *,
        delta_x: NDArrayFloat,
    ) -> NDArrayFloat:

        if self.bandwidth is None:
            percentage = 15
            self.bandwidth = np.percentile(np.abs(delta_x), percentage)

        return self.kernel(delta_x / self.bandwidth)


class LocalLinearRegressionHatMatrix(HatMatrix):
    r"""Local linear regression method.

    Creates the matrix :math:`\hat{H}`, used in the kernel smoothing and kernel
    regression algorithms, as explained below.

    For **kernel smoothing** algorithm to estimate the smoothed value for
    :math:`t_i'` the following error must be minimised

    .. math::
        AWSE(a, b) = \sum_{j=1}^n \left[ \left(y_j -
        \left(a +  b (t_j - t'_i) \right) \right)^2
        K \left( \frac {|t_j - t'_i|}{h} \right) \right ]

    which gives the following expression for each cell

    .. math::
        \hat{H}_{i,j} = \frac{b_j(t_i')}{\sum_{k=1}^{n}b_k(t_i')}

    .. math::
        b_j(t') = K\left(\frac{t_j - t'}{h}\right) S_{n,2}(t') -
        (t_j - t')S_{n,1}(t')

    .. math::
        S_{n,k}(t') = \sum_{j=1}^{n}K\left(\frac{t_j-t'}{h}\right)(t_j-t')^k

    where :math:`t = \{t_1, t_2, ..., t_n\}` are points with known value and
    :math:`t' = \{t_1', t_2', ..., t_m'\}` are the points for which it is
    desired to estimate the smoothed value
    :footcite:`wasserman_2006_nonparametric_llr`.

    For **kernel regression** algorithm:

<<<<<<< HEAD
    Given functional data, :math:`\{X_1, X_2, ..., X_n\}` where each function
    is expressed in a orthonormal basis with :math:`J` elements and scalar
    response :math:`Y = \{y_1, y_2, ..., y_n\}`.
=======
    Given functional data, :math:`(X_1, X_2, ..., X_n)` where each function
    is expressed in a basis with :math:`J` elements and scalar
    response :math:`Y = (y_1, y_2, ..., y_n)`.
>>>>>>> 89c3cd9b

    It is desired to estimate the values
    :math:`\hat{Y} = \{\hat{y}_1, \hat{y}_2, ..., \hat{y}_m\}`
    for the data :math:`\{X'_1, X'_2, ..., X'_m\}` (expressed in the same basis).

    For each :math:`X'_k` the estimation :math:`\hat{y}_k` is obtained by
    taking the value :math:`a_k` from the vector
    :math:`(a_k, b_{1k}, ..., b_{Jk})` which minimizes the following expression

    .. math::
        AWSE(a_k, b_{1k}, ..., b_{Jk}) = \sum_{i=1}^n \left(y_i -
        \left(a + \sum_{j=1}^J b_{jk} c_{ij}^k \right) \right)^2
        K \left( \frac {d(X_i - X'_k)}{h} \right)

    Where :math:`c_{ij}^k` is the :math:`j`-th coefficient in a truncated basis
    expansion of :math:`X_i - X'_k = \sum_{j=1}^J c_{ij}^k` and :math:`d` some
    functional distance :footcite:`baillo+grane_2008_llr`

    For both cases, :math:`K(\cdot)` is a kernel function and :math:`h` the
    bandwidth.

    Args:
        bandwidth: Window width of the kernel
            (also called h).
        kernel: Kernel function. By default a normal
            kernel.

    References:
        .. footbibliography::

    """

    def __call__(  # noqa: D102
        self,
        *,
        delta_x: NDArrayFloat,
        X_train: Optional[Union[FDataBasis, GridPoints]] = None,
        X: Optional[Union[FDataBasis, GridPoints]] = None,
        y_train: Optional[NDArrayFloat] = None,
        weights: Optional[NDArrayFloat] = None,
        _cv: bool = False,
    ) -> NDArrayFloat:

        if self.bandwidth is None:
            percentage = 15
            self.bandwidth = np.percentile(np.abs(delta_x), percentage)

        # Regression
        if isinstance(X_train, FDataBasis):

            if y_train is None:
                y_train = np.identity(X_train.n_samples)

            m1 = X_train.coefficients
            m2 = X.coefficients

            # Subtract previous matrices obtaining a 3D matrix
            # The i-th element contains the matrix X_train - X[i]
            C = m1 - m2[:, np.newaxis]

            inner_product_matrix = X_train.basis.inner_product_matrix()

            # Calculate new coefficients taking into account cross-products
            # if the basis is orthonormal, C would not change
            C = C @ inner_product_matrix

            # Adding a column of ones in the first position of all matrices
            dims = (C.shape[0], C.shape[1], 1)
            C = np.concatenate((np.ones(dims), C), axis=-1)

            return self._solve_least_squares(
                delta_x=delta_x,
                coefs=C,
                y_train=y_train,
            )

        # Smoothing
        else:

            return super().__call__(  # noqa: WPS503
                delta_x=delta_x,
                X_train=X_train,
                X=X,
                y_train=y_train,
                weights=weights,
                _cv=_cv,
            )

    def _solve_least_squares(
        self,
        delta_x: NDArrayFloat,
        coefs: NDArrayFloat,
        y_train: NDArrayFloat,
    ) -> NDArrayFloat:

        W = np.sqrt(self.kernel(delta_x / self.bandwidth))

        # A x = b
        # Where x = (a, b_1, ..., b_J).
        A = (coefs.T * W.T).T
        b = np.einsum('ij, j... -> ij...', W, y_train)

        # For Ax = b calculates x that minimize the square error
        # From https://stackoverflow.com/questions/42534237/broadcasted-lstsq-least-squares  # noqa: E501
        u, s, vT = np.linalg.svd(A, full_matrices=False)

        uTb = np.einsum('ijk, ij...->ik...', u, b)
        uTbs = (uTb.T / s.T).T
        x = np.einsum('ijk,ij...->ik...', vT, uTbs)

        return x[:, 0]

    def _hat_matrix_function_not_normalized(
        self,
        *,
        delta_x: NDArrayFloat,
    ) -> NDArrayFloat:

        if self.bandwidth is None:
            percentage = 15
            self.bandwidth = np.percentile(np.abs(delta_x), percentage)

        k = self.kernel(delta_x / self.bandwidth)

        s1 = np.sum(k * delta_x, axis=1, keepdims=True)  # S_n_1
        s2 = np.sum(k * delta_x ** 2, axis=1, keepdims=True)  # S_n_2
        b = (k * (s2 - delta_x * s1))  # b_i(x_j)

        return b  # noqa: WPS331


class KNeighborsHatMatrix(HatMatrix):
    r"""K-nearest neighbour kernel method.

    Creates the matrix :math:`\hat{H}`, used in the kernel smoothing and kernel
    regression algorithms, as explained below.

    .. math::
        \hat{H}_{i,j} = \frac{K\left(\frac{d(x_j-x_i')}{h_i}\right)}
        {\sum_{k=1}^{n}K\left(\frac{d(x_k-x_i')}{h_{i}}\right)}

    For smoothing, :math:`\{x_1, ..., x_n\}` are the points with known value
    and :math:`\{x_1', ..., x_m'\}` are the points for which it is desired to
    estimate the smoothed value. The distance :math:`d` is the absolute value.

    For regression, :math:`\{x_1, ..., x_n\}` are the functional data and
    :math:`\{x_1', ..., x_m'\}` are the functions for which it is desired to
    estimate the scalar value. Here, :math:`d` is some functional distance.

    In both cases, :math:`K(\cdot)` is a kernel function and
    :math:`h_{i}` is calculated as the distance from :math:`x_i'` to its
    :math:`n\_neighbors`-th nearest neighbor in :math:`\{x_1, ..., x_n\}`
    :footcite:`ferraty+vieu_2006_nonparametric_knn`.

    Used with the uniform kernel, it takes the average of the closest
    :math:`n\_neighbors` points to a given point.

    Args:
        n_neighbors: Number of nearest neighbours. By
            default it takes the 5% closest elements.
        kernel: Kernel function. By default a uniform
            kernel to perform a 'usual' k nearest neighbours estimation.

    References:
        .. footbibliography::

    """

    def __init__(
        self,
        *,
        n_neighbors: Optional[int] = None,
        kernel: Callable[[NDArrayFloat], NDArrayFloat] = kernels.uniform,
    ):
        self.n_neighbors = n_neighbors
        self.kernel = kernel

    def _hat_matrix_function_not_normalized(
        self,
        *,
        delta_x: NDArrayFloat,
    ) -> NDArrayFloat:

        input_points_len = delta_x.shape[1]

        if self.n_neighbors is None:
            self.n_neighbors = np.floor(
                np.percentile(
                    range(1, input_points_len),
                    5,
                ),
            )
        elif self.n_neighbors <= 0:
            raise ValueError('h must be greater than 0')

        # Tolerance to avoid points landing outside the kernel window due to
        # computation error
        tol = np.finfo(np.float64).eps

        # For each row in the distances matrix, it calculates the furthest
        # point within the k nearest neighbours
        vec = np.percentile(
            np.abs(delta_x),
            self.n_neighbors / input_points_len * 100,
            axis=1,
            interpolation='lower',
        ) + tol

        return self.kernel((delta_x.T / vec).T)<|MERGE_RESOLUTION|>--- conflicted
+++ resolved
@@ -183,15 +183,9 @@
 
     For **kernel regression** algorithm:
 
-<<<<<<< HEAD
     Given functional data, :math:`\{X_1, X_2, ..., X_n\}` where each function
     is expressed in a orthonormal basis with :math:`J` elements and scalar
     response :math:`Y = \{y_1, y_2, ..., y_n\}`.
-=======
-    Given functional data, :math:`(X_1, X_2, ..., X_n)` where each function
-    is expressed in a basis with :math:`J` elements and scalar
-    response :math:`Y = (y_1, y_2, ..., y_n)`.
->>>>>>> 89c3cd9b
 
     It is desired to estimate the values
     :math:`\hat{Y} = \{\hat{y}_1, \hat{y}_2, ..., \hat{y}_m\}`
