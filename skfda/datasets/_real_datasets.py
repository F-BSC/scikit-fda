import warnings
from typing import Any, Mapping, Optional, Tuple, Union, overload

import numpy as np
import pandas as pd
from numpy import ndarray
from pandas import DataFrame, Series
from sklearn.utils import Bunch
from typing_extensions import Literal

import rdata

from .. import FDataGrid


def _get_skdatasets_repositories() -> Any:
    import skdatasets

    repositories = getattr(skdatasets, "repositories", None)
    if repositories is None:
        repositories = skdatasets

    return repositories


def fdata_constructor(
    obj: Any,
    attrs: Mapping[Union[str, bytes], Any],
) -> FDataGrid:
    """
    Construct a :func:`FDataGrid` objet from a R `fdata` object.

    This constructor can be used in the dict passed to
    :func:`rdata.conversion.SimpleConverter` in order to
    convert `fdata` objects from the fda.usc package.

    """
    names = obj["names"]

    return FDataGrid(
        data_matrix=obj["data"],
        grid_points=obj["argvals"],
        domain_range=obj["rangeval"],
        dataset_name=names['main'][0],
        argument_names=(names['xlab'][0],),
        coordinate_names=(names['ylab'][0],),
    )


def functional_constructor(
    obj: Any,
    attrs: Mapping[Union[str, bytes], Any],
) -> FDataGrid:
    """
    Construct a :func:`FDataGrid` objet from a R `functional` object.

    This constructor can be used in the dict passed to
    :func:`rdata.conversion.SimpleConverter` in order to
    convert `functional` objects from the ddalpha package.

    """
    name = obj['name']
    args_label = obj['args']
    values_label = obj['vals']
    target = np.array(obj['labels']).ravel()
    dataf = obj['dataf']

    grid_points_set = {a for o in dataf for a in o["args"]}

    args_init = min(grid_points_set)
    args_end = max(grid_points_set)

    grid_points = np.arange(args_init, args_end + 1)

    data_matrix = np.zeros(shape=(len(dataf), len(grid_points)))

    for num_sample, o in enumerate(dataf):
        for t, x in zip(o["args"], o["vals"]):
            data_matrix[num_sample, t - args_init] = x

    return (
        FDataGrid(
            data_matrix=data_matrix,
            grid_points=grid_points,
            domain_range=(args_init, args_end),
            dataset_name=name[0],
            argument_names=(args_label[0],),
            coordinate_names=(values_label[0],),
        ),
        target,
    )


def fetch_cran(
    name: str,
    package_name: str,
    *,
    converter: Optional[rdata.conversion.Converter] = None,
    **kwargs: Any,
) -> Any:
    """
    Fetch a dataset from CRAN.

    Args:
        name: Dataset name.
        package_name: Name of the R package containing the dataset.
        converter: Object that performs the conversion of the R objects to
            Python objects.
        kwargs: Additional parameters for the function
            :func:`skdatasets.repositories.cran.fetch_dataset`.

    Returns:
        The dataset, with the R types converted to suitable Python
        types.

    """
    repositories = _get_skdatasets_repositories()

    if converter is None:
        converter = rdata.conversion.SimpleConverter({
            **rdata.conversion.DEFAULT_CLASS_MAP,
            "fdata": fdata_constructor,
            "functional": functional_constructor,
        })

    return repositories.cran.fetch_dataset(
        name,
        package_name,
        converter=converter,
        **kwargs,
    )


def _ucr_to_fdatagrid(name: str, data: np.ndarray) -> FDataGrid:
    if data.dtype == np.object_:
        data = np.array(data.tolist())

        # n_instances := data.shape[0]
        # dim_output  := data.shape[1]
        # n_points    := data.shape[2]

        data = np.transpose(data, axes=(0, 2, 1))

    grid_points = range(data.shape[1])

    return FDataGrid(data, grid_points=grid_points, dataset_name=name)


@overload
def fetch_ucr(
    name: str,
    *,
    return_X_y: Literal[False] = False,
    **kwargs: Any,
) -> Bunch:
    pass


@overload
def fetch_ucr(
    name: str,
    *,
    return_X_y: Literal[True],
    **kwargs: Any,
) -> Tuple[FDataGrid, ndarray]:
    pass


def fetch_ucr(
    name: str,
    *,
    return_X_y: bool = False,
    **kwargs: Any,
) -> Union[Bunch, Tuple[FDataGrid, ndarray]]:
    """
    Fetch a dataset from the UCR.

    Args:
        name: Dataset name.
        kwargs: Additional parameters for the function
            :func:`skdatasets.repositories.ucr.fetch`.

    Returns:
        The dataset requested.

    Note:
        Functional multivariate datasets are not yet supported.

    References:
        Dau, Hoang Anh, Anthony Bagnall, Kaveh Kamgar, Chin-Chia Michael Yeh,
        Yan Zhu, Shaghayegh Gharghabi, Chotirat Ann Ratanamahatana, and
        Eamonn Keogh. «The UCR Time Series Archive».
        arXiv:1810.07758 [cs, stat], 17 de octubre de 2018.
        http://arxiv.org/abs/1810.07758.


    """
    repositories = _get_skdatasets_repositories()

    dataset = repositories.ucr.fetch(name, **kwargs)

    dataset['data'] = _ucr_to_fdatagrid(
        name=dataset['name'],
        data=dataset['data'],
    )
    dataset.pop('feature_names')

    if return_X_y:
        return dataset['data'], dataset['target']

    return dataset


def _fetch_cran_no_encoding_warning(*args: Any, **kwargs: Any) -> Any:
    # Probably non thread safe
    with warnings.catch_warnings():
        warnings.filterwarnings(
            "ignore",
            category=UserWarning,
            message="Unknown encoding. Assumed ASCII.",
        )
        return fetch_cran(*args, **kwargs)


def _fetch_elem_stat_learn(name: str) -> Any:
    return _fetch_cran_no_encoding_warning(
        name,
        "ElemStatLearn",
        version="0.1-7.1",
    )


def _fetch_ddalpha(name: str) -> Any:
    return _fetch_cran_no_encoding_warning(name, "ddalpha", version="1.3.4")


def _fetch_fda(name: str) -> Any:
    return _fetch_cran_no_encoding_warning(name, "fda", version="2.4.7")


def _fetch_fda_usc(name: str) -> Any:
    return _fetch_cran_no_encoding_warning(name, "fda.usc", version="1.3.0")


_param_descr = """
    Args:
        return_X_y: Return only the data and target as a tuple.
        as_frame: Return the data in a Pandas Dataframe or Series.
"""

_phoneme_descr = """
    These data arose from a collaboration between  Andreas Buja, Werner
    Stuetzle and Martin Maechler, and it is used as an illustration in the
    paper on Penalized Discriminant Analysis by Hastie, Buja and
    Tibshirani (1995).

    The data were extracted from the TIMIT database (TIMIT
    Acoustic-Phonetic Continuous Speech Corpus, NTIS, US Dept of Commerce)
    which is a widely used resource for research in speech recognition.  A
    dataset was formed by selecting five phonemes for
    classification based on digitized speech from this database.  The
    phonemes are transcribed as follows: "sh" as in "she", "dcl" as in
    "dark", "iy" as the vowel in "she", "aa" as the vowel in "dark", and
    "ao" as the first vowel in "water".  From continuous speech of 50 male
    speakers, 4509 speech frames of 32 msec duration were selected,
    approximately 2 examples of each phoneme from each speaker.  Each
    speech frame is represented by 512 samples at a 16kHz sampling rate,
    and each frame represents one of the above five phonemes.  The
    breakdown of the 4509 speech frames into phoneme frequencies is as
    follows:

    === ==== === ==== ===
     aa   ao dcl   iy  sh
    === ==== === ==== ===
    695 1022 757 1163 872
    === ==== === ==== ===

    From each speech frame, a log-periodogram was computed, which is one of
    several widely used methods for casting speech data in a form suitable
    for speech recognition.  Thus the data used in what follows consist of
    4509 log-periodograms of length 256, with known class (phoneme)
    memberships.

    The data contain curves sampled at 256 points, a response
    variable, and a column labelled "speaker" identifying the
    diffferent speakers.

    References:
        Hastie, Trevor; Buja, Andreas; Tibshirani, Robert. Penalized
        Discriminant Analysis. Ann. Statist. 23 (1995), no. 1, 73--102.
        doi:10.1214/aos/1176324456.
        https://projecteuclid.org/euclid.aos/1176324456
    """


@overload
def fetch_phoneme(
    *,
    return_X_y: Literal[False] = False,
    as_frame: bool = False,
) -> Bunch:
    pass


@overload
def fetch_phoneme(
    *,
    return_X_y: Literal[True],
    as_frame: Literal[False] = False,
) -> Tuple[FDataGrid, ndarray]:
    pass


@overload
def fetch_phoneme(
    *,
    return_X_y: Literal[True],
    as_frame: Literal[True],
) -> Tuple[DataFrame, Series]:
    pass


def fetch_phoneme(
    *,
    return_X_y: bool = False,
    as_frame: bool = False,
) -> Union[Bunch, Tuple[FDataGrid, ndarray], Tuple[DataFrame, Series]]:
    """
    Load the phoneme dataset.

    The data is obtained from the R package 'ElemStatLearn', which takes it
    from the dataset in `https://web.stanford.edu/~hastie/ElemStatLearn/`.

    """
    descr = _phoneme_descr

    raw_dataset = _fetch_elem_stat_learn("phoneme")

    data = raw_dataset["phoneme"]

    n_points = 256

    curve_data = data.iloc[:, 0:n_points]
    sound = data["g"].values
    speaker = data["speaker"].values

    curves = FDataGrid(
        data_matrix=curve_data.values,
        grid_points=np.linspace(0, 8, n_points),
        domain_range=[0, 8],
        dataset_name="Phoneme",
        argument_names=("frequency (kHz)",),
        coordinate_names=("log-periodogram",),
    )

    curve_name = "log-periodogram"
    target_name = "phoneme"
    frame = None

    if as_frame:
        frame = pd.DataFrame({
            curve_name: curves,
            target_name: sound,
        })
        curves = frame.iloc[:, [0]]
        target = frame.iloc[:, 1]
        meta = pd.Series(speaker, name="speaker")
    else:
        target = sound.codes
        meta = np.array([speaker]).T

    if return_X_y:
        return curves, target

    return Bunch(
        data=curves,
        target=target,
        frame=frame,
        categories={target_name: sound.categories.tolist()},
        feature_names=[curve_name],
        target_names=[target_name],
        meta=meta,
        meta_names=["speaker"],
        DESCR=descr,
    )


if fetch_phoneme.__doc__ is not None:  # docstrings can be stripped off
    fetch_phoneme.__doc__ += _phoneme_descr + _param_descr

_growth_descr = """
    The Berkeley Growth Study (Tuddenham and Snyder, 1954) recorded the
    heights of 54 girls and 39 boys between the ages of 1 and 18 years.
    Heights were measured at 31 ages for each child, and the standard
    error of these measurements was about 3mm, tending to be larger in
    early childhood and lower in later years.

    References:
        Tuddenham, R. D., and Snyder, M. M. (1954) "Physical growth of
        California boys and girls from birth to age 18",
        University of California Publications in Child Development,
        1, 183-364.
"""


@overload
def fetch_growth(
    *,
    return_X_y: Literal[False] = False,
    as_frame: bool = False,
) -> Bunch:
    pass


@overload
def fetch_growth(
    *,
    return_X_y: Literal[True],
    as_frame: Literal[False] = False,
) -> Tuple[FDataGrid, ndarray]:
    pass


@overload
def fetch_growth(
    *,
    return_X_y: Literal[True],
    as_frame: Literal[True],
) -> Tuple[DataFrame, Series]:
    pass


def fetch_growth(
    return_X_y: bool = False,
    as_frame: bool = False,
) -> Union[Bunch, Tuple[FDataGrid, ndarray], Tuple[DataFrame, Series]]:
    """
    Load the Berkeley Growth Study dataset.

    The data is obtained from the R package 'fda', which takes it from the
    Berkeley Growth Study.

    """
    descr = _growth_descr

    raw_dataset = _fetch_fda("growth")

    data = raw_dataset["growth"]

    ages = data["age"]
    females = data["hgtf"].T
    males = data["hgtm"].T

    sex = np.array([0] * males.shape[0] + [1] * females.shape[0])
    curves = FDataGrid(
        data_matrix=np.concatenate((males, females), axis=0),
        grid_points=ages,
        dataset_name="Berkeley Growth Study",
        argument_names=("age",),
        coordinate_names=("height",),
    )

    curve_name = "height"
    target_name = "sex"
    target_categories = ["male", "female"]
    frame = None

    if as_frame:
        sex = pd.Categorical.from_codes(sex, categories=target_categories)
        frame = pd.DataFrame({
            curve_name: curves,
            target_name: sex,
        })
        curves = frame.iloc[:, [0]]
        sex = frame.iloc[:, 1]

    if return_X_y:
        return curves, sex

    return Bunch(
        data=curves,
        target=sex,
        frame=frame,
        categories={target_name: target_categories},
        feature_names=[curve_name],
        target_names=[target_name],
        DESCR=descr,
    )


if fetch_growth.__doc__ is not None:  # docstrings can be stripped off
    fetch_growth.__doc__ += _growth_descr + _param_descr

_tecator_descr = """
    This is the Tecator data set: The task is to predict the fat content of a
    meat sample on the basis of its near infrared absorbance spectrum.

    1. Statement of permission from Tecator (the original data source)

    These data are recorded on a Tecator Infratec Food and Feed Analyzer
    working in the wavelength range 850 - 1050 nm by the Near Infrared
    Transmission (NIT) principle. Each sample contains finely chopped pure
    meat with different moisture, fat and protein contents.

    If results from these data are used in a publication we want you to
    mention the instrument and company name (Tecator) in the publication.
    In addition, please send a preprint of your article to

        Karin Thente, Tecator AB,
        Box 70, S-263 21 Hoganas, Sweden

    The data are available in the public domain with no responsability from
    the original data source. The data can be redistributed as long as this
    permission note is attached.

    For more information about the instrument - call Perstorp Analytical's
    representative in your area.


    2. Description of the data

    For each meat sample the data consists of a 100 channel spectrum of
    absorbances and the contents of moisture (water), fat and protein.
    The absorbance is -log10 of the transmittance
    measured by the spectrometer. The three contents, measured in percent,
    are determined by analytic chemistry.

    There are 215 samples.
"""


@overload
def fetch_tecator(
    *,
    return_X_y: Literal[False] = False,
    as_frame: bool = False,
) -> Bunch:
    pass


@overload
def fetch_tecator(
    *,
    return_X_y: Literal[True],
    as_frame: Literal[False] = False,
) -> Tuple[FDataGrid, ndarray]:
    pass


@overload
def fetch_tecator(
    *,
    return_X_y: Literal[True],
    as_frame: Literal[True],
) -> Tuple[DataFrame, DataFrame]:
    pass


def fetch_tecator(
    return_X_y: bool = False,
    as_frame: bool = False,
) -> Union[Bunch, Tuple[FDataGrid, ndarray], Tuple[DataFrame, DataFrame]]:
    """
    Load the Tecator dataset.

    The data is obtained from the R package 'fda.usc', which takes it from
    http://lib.stat.cmu.edu/datasets/tecator.

    """
    descr = _tecator_descr

    raw_dataset = _fetch_fda_usc("tecator")

    data = raw_dataset["tecator"]

    curves = data['absorp.fdata']
    target = data['y'].rename(columns=str.lower)
    feature_name = curves.dataset_name.lower()
    target_names = target.columns.values.tolist()

    frame = None

    if as_frame:
        curves = pd.DataFrame({feature_name: curves})
        frame = pd.concat([curves, target], axis=1)
    else:
        target = target.values

    if return_X_y:
        return curves, target

    return Bunch(
        data=curves,
        target=target,
        frame=frame,
        categories={},
        feature_names=[feature_name],
        target_names=target_names,
        DESCR=descr,
    )


if fetch_tecator.__doc__ is not None:  # docstrings can be stripped off
    fetch_tecator.__doc__ += _tecator_descr + _param_descr

_medflies_descr = """
    The data set medfly1000.dat  consists of number of eggs laid daily for
    each of 1000 medflies (Mediterranean fruit flies, Ceratitis capitata)
    until time of death. Data were obtained in Dr. Carey's laboratory.
    A description of the experiment which was done by Professor Carey of
    UC Davis and collaborators in a medfly rearing facility in
    Mexico is in Carey et al.(1998) below. The main questions are to
    explore the relationship of age patterns of fecundity to mortality,
    longevity and lifetime reproduction.

    A basic finding was that individual mortality is associated with the
    time-dynamics of the egg-laying trajectory. An approximate parametric model
    of the egg laying process was developed and used in Müller et al. (2001).
    Nonparametric approaches which extend principal component analysis for
    curve data to the situation when covariates are present have been
    developed and discussed in  Chiou, Müller and Wang (2003)
    and Chiou et al. (2003).

    References:
        Carey, J.R., Liedo, P., Müller, H.G., Wang, J.L., Chiou, J.M. (1998).
        Relationship of age patterns of fecundity to mortality, longevity,
        and lifetime reproduction in a large cohort of Mediterranean fruit
        fly females. J. of Gerontology --Biological Sciences 53, 245-251.

        Chiou, J.M., Müller, H.G., Wang, J.L. (2003). Functional
        quasi-likelihood regression models with smooth random effects.
        J. Royal Statist. Soc. B65, 405-423. (PDF)

        Chiou, J.M., Müller, H.G., Wang, J.L., Carey, J.R. (2003). A functional
        multiplicative effects model for longitudinal data, with
        application to reproductive histories of female medflies.
        Statistica Sinica 13, 1119-1133. (PDF)

        Chiou, J.M., Müller, H.G., Wang, J.L. (2004).Functional response
        models. Statistica Sinica 14,675-693. (PDF)
"""


@overload
def fetch_medflies(
    *,
    return_X_y: Literal[False] = False,
    as_frame: bool = False,
) -> Bunch:
    pass


@overload
def fetch_medflies(
    *,
    return_X_y: Literal[True],
    as_frame: Literal[False] = False,
) -> Tuple[FDataGrid, ndarray]:
    pass


@overload
def fetch_medflies(
    *,
    return_X_y: Literal[True],
    as_frame: Literal[True],
) -> Tuple[DataFrame, Series]:
    pass


def fetch_medflies(
    return_X_y: bool = False,
    as_frame: bool = False,
) -> Union[Bunch, Tuple[FDataGrid, ndarray], Tuple[DataFrame, Series]]:
    """
    Load the Medflies dataset.

    The data is obtained from the R package 'ddalpha', which its a modification
    of the dataset in http://www.stat.ucdavis.edu/~wang/data/medfly1000.htm.

    """
    descr = _medflies_descr

    raw_dataset = _fetch_ddalpha("medflies")

    data = raw_dataset["medflies"]

    curves = data[0]

    unique = np.unique(data[1], return_inverse=True)
    target_categories = [unique[0][1], unique[0][0]]
    target = 1 - unique[1]
    curve_name = 'eggs'
    target_name = "lifetime"

    frame = None

    if as_frame:
        target = pd.Categorical.from_codes(
            target,
            categories=target_categories,
        )
        frame = pd.DataFrame({
            curve_name: curves,
            target_name: target,
        })
        curves = frame.iloc[:, [0]]
        target = frame.iloc[:, 1]

    if return_X_y:
        return curves, target

    return Bunch(
        data=curves,
        target=target,
        frame=frame,
        categories={target_name: target_categories},
        feature_names=[curve_name],
        target_names=[target_name],
        DESCR=descr,
    )


if fetch_medflies.__doc__ is not None:  # docstrings can be stripped off
    fetch_medflies.__doc__ += _medflies_descr + _param_descr

_weather_descr = """
    Daily temperature and precipitation at 35 different locations in Canada
    averaged over 1960 to 1994.

    References:
        Ramsay, James O., and Silverman, Bernard W. (2006),
        Functional Data Analysis, 2nd ed. , Springer, New York.

        Ramsay, James O., and Silverman, Bernard W. (2002),
        Applied Functional Data Analysis, Springer, New York
"""


@overload
def fetch_weather(
    *,
    return_X_y: Literal[False] = False,
    as_frame: bool = False,
) -> Bunch:
    pass


@overload
def fetch_weather(
    *,
    return_X_y: Literal[True],
    as_frame: Literal[False] = False,
) -> Tuple[FDataGrid, ndarray]:
    pass


@overload
def fetch_weather(
    *,
    return_X_y: Literal[True],
    as_frame: Literal[True],
) -> Tuple[DataFrame, Series]:
    pass


def fetch_weather(
    return_X_y: bool = False,
    as_frame: bool = False,
) -> Union[Bunch, Tuple[FDataGrid, ndarray], Tuple[DataFrame, Series]]:
    """
    Load the Canadian Weather dataset.

    The data is obtained from the R package 'fda' from CRAN.

    """
    descr = _weather_descr

    data = _fetch_fda("CanadianWeather")["CanadianWeather"]

    # Axes 0 and 1 must be transposed since in the downloaded dataset the
    # data_matrix shape is (nfeatures, n_samples, dim_codomain) while our
    # data_matrix shape is (n_samples, nfeatures, dim_codomain).
    temp_prec_daily = np.transpose(
        np.asarray(data["dailyAv"])[:, :, 0:2], axes=(1, 0, 2),
    )

    days_in_year = 365

    curves = FDataGrid(
        data_matrix=temp_prec_daily,
        grid_points=np.arange(0, days_in_year) + 0.5,
        domain_range=(0, days_in_year),
        dataset_name="Canadian Weather",
        sample_names=data["place"],
        argument_names=("day",),
        coordinate_names=(
            "temperature (ºC)",
            "precipitation (mm.)",
        ),
    )

    curve_name = "daily averages"
    target_name = "region"
    target_categories, target = np.unique(data["region"], return_inverse=True)

    frame = None

    if as_frame:
        target = pd.Categorical.from_codes(
            target,
            categories=target_categories,
        )
        frame = pd.DataFrame({
            curve_name: curves,
            "place": data["place"],
            "province": data["province"],
            "latitude": np.asarray(data["coordinates"])[:, 0],
            "longitude": np.asarray(data["coordinates"])[:, 1],
            "index": data["geogindex"],
            "monthly temperatures": np.asarray(
                data["monthlyTemp"],
            ).T.tolist(),
            "monthly precipitation": np.asarray(
                data["monthlyPrecip"],
            ).T.tolist(),
            target_name: target,
        })
        X = frame.iloc[:, :-1]
        target = frame.iloc[:, -1]
        feature_names = list(X.columns.values)

        additional_dict = {}
    else:
        feature_names = [curve_name]
        X = curves
        meta = np.concatenate(
            (
                np.array(data["place"], dtype=np.object_)[:, np.newaxis],
                np.array(data["province"], dtype=np.object_)[:, np.newaxis],
                np.asarray(data["coordinates"], dtype=np.object_),
                np.array(data["geogindex"], dtype=np.object_)[:, np.newaxis],
                np.asarray(data["monthlyTemp"]).T.tolist(),
                np.asarray(data["monthlyPrecip"]).T.tolist(),
            ),
            axis=1,
        )
        meta_names = [
            "place",
            "province",
            "latitude",
            "longitude",
            "index",
            "monthly temperatures",
            "monthly precipitation",
        ]

        additional_dict = {
            "meta": meta,
            "meta_names": meta_names,
        }

    if return_X_y:
        return X, target

    return Bunch(
        data=X,
        target=target,
        frame=frame,
        categories={target_name: target_categories},
        feature_names=feature_names,
        target_names=[target_name],
        **additional_dict,
        DESCR=descr,
    )


if fetch_weather.__doc__ is not None:  # docstrings can be stripped off
    fetch_weather.__doc__ += _weather_descr + _param_descr

_aemet_descr = """
    Series of daily summaries of 73 spanish weather stations selected for the
    period 1980-2009. The dataset contains the geographic information of each
    station and the average for the period 1980-2009 of daily temperature,
    daily precipitation and daily wind speed. Meteorological State Agency of
    Spain (AEMET), http://www.aemet.es/. Government of Spain.

    Authors:
        Manuel Febrero Bande, Manuel Oviedo de la Fuente <manuel.oviedo@usc.es>

    Source:
        The data were obtained from the FTP of AEMET in 2009.
"""


@overload
def fetch_aemet(
    *,
    return_X_y: Literal[False] = False,
    as_frame: bool = False,
) -> Bunch:
    pass


@overload
def fetch_aemet(
    *,
    return_X_y: Literal[True],
    as_frame: Literal[False] = False,
) -> Tuple[FDataGrid, None]:
    pass


@overload
def fetch_aemet(
    *,
    return_X_y: Literal[True],
    as_frame: Literal[True],
) -> Tuple[DataFrame, None]:
    pass


def fetch_aemet(  # noqa: WPS210
    return_X_y: bool = False,
    as_frame: bool = False,
) -> Union[Bunch, Tuple[FDataGrid, None], Tuple[DataFrame, None]]:
    """
    Load the Spanish Weather dataset.

    The data is obtained from the R package 'fda.usc' from CRAN.

    """
    descr = _aemet_descr

    data = _fetch_fda_usc("aemet")["aemet"]

    days_in_year = 365

    data_matrix = np.empty((73, days_in_year, 3))
    data_matrix[:, :, 0] = data["temp"].data_matrix[:, :, 0]
    data_matrix[:, :, 1] = data["logprec"].data_matrix[:, :, 0]
    data_matrix[:, :, 2] = data["wind.speed"].data_matrix[:, :, 0]

    curves = data["temp"].copy(
        data_matrix=data_matrix,
        grid_points=np.arange(0, days_in_year) + 0.5,
        domain_range=(0, days_in_year),
        dataset_name="aemet",
        sample_names=data["df"].iloc[:, 1],
        argument_names=("day",),
        coordinate_names=(
            "temperature (ºC)",
            "logprecipitation",
            "wind speed (m/s)",
        ),
    )

    curve_name = "daily averages"
    df_names = [
        "index",
        "place",
        "province",
        "altitude",
        "longitude",
        "latitude",
    ]
    df_indexes = np.array([0, 1, 2, 3, 6, 7])

    frame = None

    if as_frame:
        frame = pd.DataFrame({
            curve_name: curves,
            **{
                n: data["df"].iloc[:, d]
                for (n, d) in zip(df_names, df_indexes)
            },
        })
        X = frame
        feature_names = list(X.columns.values)

        additional_dict = {}

    else:
        feature_names = [curve_name]
        X = curves
        meta = np.asarray(data["df"])[:, df_indexes]
        meta_names = df_names
        additional_dict = {
            "meta": meta,
            "meta_names": meta_names,
        }

    if return_X_y:
        return X, None

    return Bunch(
        data=X,
        target=None,
        frame=frame,
        categories={},
        feature_names=feature_names,
        **additional_dict,
        DESCR=descr,
    )


if fetch_aemet.__doc__ is not None:  # docstrings can be stripped off
    fetch_aemet.__doc__ += _aemet_descr + _param_descr


_octane_descr = """
    Near infrared (NIR) spectra of gasoline samples, with wavelengths ranging
    from 1102nm to 1552nm with measurements every two nm.
    This dataset contains six outliers to which ethanol was added, which is
    required in some states. See [RDEH2006]_ and [HuRS2015]_ for further
    details.

    The data is labeled according to this different composition.

    Source:
        Esbensen K. (2001). Multivariate data analysis in practice. 5th edn.
        Camo Software, Trondheim, Norway.

    References:
        ..  [RDEH2006] Rousseeuw, Peter & Debruyne, Michiel & Engelen, Sanne &
            Hubert, Mia. (2006). Robustness and Outlier Detection in
            Chemometrics. Critical Reviews in Analytical Chemistry. 36.
            221-242. 10.1080/10408340600969403.
        ..  [HuRS2015] Hubert, Mia & Rousseeuw, Peter & Segaert, Pieter.
            (2015). Multivariate functional outlier detection. Statistical
            Methods and Applications. 24. 177-202. 10.1007/s10260-015-0297-8.

"""


@overload
def fetch_octane(
    *,
    return_X_y: Literal[False] = False,
    as_frame: bool = False,
) -> Bunch:
    pass


@overload
def fetch_octane(
    *,
    return_X_y: Literal[True],
    as_frame: Literal[False] = False,
) -> Tuple[FDataGrid, ndarray]:
    pass


@overload
def fetch_octane(
    *,
    return_X_y: Literal[True],
    as_frame: Literal[True],
) -> Tuple[DataFrame, Series]:
    pass


def fetch_octane(
    return_X_y: bool = False,
    as_frame: bool = False,
) -> Union[Bunch, Tuple[FDataGrid, ndarray], Tuple[DataFrame, Series]]:
    """Load near infrared spectra of gasoline samples.

    This function fetchs the octane dataset from the R package 'mrfDepth'
    from CRAN.

    """
    descr = _octane_descr

    # octane file from mrfDepth R package
    raw_dataset = fetch_cran("octane", "mrfDepth", version="1.0.11")
    data = raw_dataset['octane'][..., 0].T

    # The R package only stores the values of the curves, but the paper
    # describes the rest of the data. According to [RDEH2006], Section 5.4:

    # "wavelengths ranging from 1102nm to 1552nm with measurements every two
    # nm.""
    wavelength_start = 1102
    wavelength_end = 1552
    wavelength_count = 226

    grid_points = np.linspace(
        wavelength_start,
        wavelength_end,
        wavelength_count,
    )

    # "The octane data set contains six outliers (25, 26, 36–39) to which
    # alcohol was added".
    target = np.zeros(len(data), dtype=np.bool_)
    target[24:26] = 1  # noqa: WPS432
    target[35:39] = 1  # noqa: WPS432

    target_name = "is outlier"

    curve_name = "absorbances"

    curves = FDataGrid(
        data,
        grid_points=grid_points,
        dataset_name="octane",
        argument_names=("wavelength (nm)",),
        coordinate_names=("absorbances",),
    )

    frame = None

    if as_frame:
        frame = pd.DataFrame({
            curve_name: curves,
            target_name: target,
        })
        curves = frame.iloc[:, [0]]
        target = frame.iloc[:, 1]

    if return_X_y:
        return curves, target

    return Bunch(
        data=curves,
        target=target,
        frame=frame,
        categories={},
        feature_names=[curve_name],
        target_names=[target_name],
        DESCR=descr,
    )


if fetch_octane.__doc__ is not None:  # docstrings can be stripped off
    fetch_octane.__doc__ += _octane_descr + _param_descr

_gait_descr = """
    Angles formed by the hip and knee of each of 39 children over each boy
    gait cycle.

    References:
        Ramsay, James O., and Silverman, Bernard W. (2006),
        Functional Data Analysis, 2nd ed. , Springer, New York.

        Ramsay, James O., and Silverman, Bernard W. (2002),
        Applied Functional Data Analysis, Springer, New York
"""


@overload
def fetch_gait(
    *,
    return_X_y: Literal[False] = False,
    as_frame: bool = False,
) -> Bunch:
    pass


@overload
def fetch_gait(
    *,
    return_X_y: Literal[True],
    as_frame: Literal[False] = False,
) -> Tuple[FDataGrid, None]:
    pass


@overload
def fetch_gait(
    *,
    return_X_y: Literal[True],
    as_frame: Literal[True],
) -> Tuple[DataFrame, None]:
    pass


def fetch_gait(
    return_X_y: bool = False,
    as_frame: bool = False,
) -> Union[Bunch, Tuple[FDataGrid, None], Tuple[DataFrame, None]]:
    """
    Load the GAIT dataset.

    The data is obtained from the R package 'fda' from CRAN.

    """
    descr = _gait_descr

    raw_data = _fetch_fda("gait")

    data = raw_data["gait"]

    data_matrix = np.asarray(data)
    data_matrix = np.transpose(data_matrix, axes=(1, 0, 2))
    grid_points = np.asarray(data.coords.get('dim_0'), np.float64)
    sample_names = np.asarray(data.coords.get('dim_1'))
    feature_name = 'gait'

    curves = FDataGrid(
        data_matrix=data_matrix,
        grid_points=grid_points,
        dataset_name=feature_name,
        sample_names=sample_names,
        argument_names=("time (proportion of gait cycle)",),
        coordinate_names=(
            "hip angle (degrees)",
            "knee angle (degrees)",
        ),
    )

    frame = None

    if as_frame:
        curves = pd.DataFrame({feature_name: curves})
        frame = curves

    if return_X_y:
        return curves, None

    return Bunch(
        data=curves,
        target=None,
        frame=frame,
        categories={},
        feature_names=[feature_name],
        target_names=[],
        DESCR=descr,
    )


if fetch_gait.__doc__ is not None:  # docstrings can be stripped off
    fetch_gait.__doc__ += _gait_descr + _param_descr

_handwriting_descr = """
    Data representing the X-Y coordinates along time obtained while
    writing the word "fda". The sample contains 20 instances measured over
    2.3 seconds that had been aligned for a better understanding. Each instance
    is formed by 1401 coordinate values.

    References:
        Ramsay, James O., and Silverman, Bernard W. (2006),
        Functional Data Analysis, 2nd ed. , Springer, New York.
"""


@overload
def fetch_handwriting(
    *,
    return_X_y: Literal[False] = False,
    as_frame: bool = False,
) -> Bunch:
    pass


@overload
def fetch_handwriting(
    *,
    return_X_y: Literal[True],
    as_frame: Literal[False] = False,
) -> Tuple[FDataGrid, None]:
    pass


@overload
def fetch_handwriting(
    *,
    return_X_y: Literal[True],
    as_frame: Literal[True],
) -> Tuple[DataFrame, None]:
    pass


def fetch_handwriting(
    return_X_y: bool = False,
    as_frame: bool = False,
) -> Union[Bunch, Tuple[FDataGrid, None], Tuple[DataFrame, None]]:
    """
    Load the HANDWRIT dataset.

    The data is obtained from the R package 'fda' from CRAN.

    """
    descr = _handwriting_descr

    raw_data = _fetch_fda("handwrit")

    data = raw_data["handwrit"]

    data_matrix = np.asarray(data)
    data_matrix = np.transpose(data_matrix, axes=(1, 0, 2))
    grid_points = np.asarray(data.coords.get('dim_0'), np.float64)
    sample_names = np.asarray(data.coords.get('dim_1'))
    feature_name = 'handwrit'

    curves = FDataGrid(
        data_matrix=data_matrix,
        grid_points=grid_points,
        dataset_name=feature_name,
        sample_names=sample_names,
        argument_names=("time",),
        coordinate_names=(
            "x coordinates",
            "y coordinates",
        ),
    )

    frame = None

    if as_frame:
        curves = pd.DataFrame({feature_name: curves})
        frame = curves

    if return_X_y:
        return curves, None

    return Bunch(
        data=curves,
        target=None,
        frame=frame,
        categories={},
        feature_names=[feature_name],
        target_names=[],
        DESCR=descr,
    )


if fetch_handwriting.__doc__ is not None:  # docstrings can be stripped off
    fetch_handwriting.__doc__ += _handwriting_descr + _param_descr

<<<<<<< HEAD
_nox_descr_template = """
    NOx levels measured every hour by a control station in Poblenou in 
    Barcelona (Spain) {cite}.

=======
_mco_descr_template = """
    The mithochondiral calcium overload (MCO) was measured in two groups
    (control and treatment) every 10 seconds during an hour in isolated mouse
    cardiac cells. In fact, due to technical reasons, the original experiment
    [see {cite}] was performed twice, using both the
    "intact", original cells and "permeabilized" cells (a condition related
    to the mitochondrial membrane).
    
>>>>>>> d2dd21eb
    References:
        {bibliography}

"""

<<<<<<< HEAD
_nox_descr = _nox_descr_template.format(
    cite="[1]",
    bibliography="[1] M. Febrero, P. Galeano, and W. González‐Manteiga, "
    "“Outlier detection in functional data by depth measures, with "
    "application to identify abnormal NOx levels,” Environmetrics, vol. 19, "
    "no. 4, pp. 331–345, Jun. 2008, doi: 10.1002/env.878.",
=======
_mco_descr = _mco_descr_template.format(
    cite="Ruiz-Meana et. al. (2003)",
    bibliography="[1] M. Ruiz-Meana, D. Garcia-Dorado, P. Pina, J. Inserte, "
    "L. Agulló, and J. Soler-Soler, “Cariporide preserves mitochondrial "
    "proton gradient and delays ATP depletion in cardiomyocytes during "
    "ischemic conditions,” Am. J. Physiol. Heart Circ. Physiol., vol. 285, "
    "no. 3, pp. H999-1006, Sep. 2003, doi: 10.1152/ajpheart.00035.2003.",
>>>>>>> d2dd21eb
)


@overload
<<<<<<< HEAD
def fetch_nox(
=======
def fetch_mco(
>>>>>>> d2dd21eb
    *,
    return_X_y: Literal[False] = False,
    as_frame: bool = False,
) -> Bunch:
    pass


@overload
<<<<<<< HEAD
def fetch_nox(
=======
def fetch_mco(
>>>>>>> d2dd21eb
    *,
    return_X_y: Literal[True],
    as_frame: Literal[False] = False,
) -> Tuple[FDataGrid, ndarray]:
    pass


@overload
<<<<<<< HEAD
def fetch_nox(
=======
def fetch_mco(
>>>>>>> d2dd21eb
    *,
    return_X_y: Literal[True],
    as_frame: Literal[True],
) -> Tuple[DataFrame, DataFrame]:
    pass


<<<<<<< HEAD
def fetch_nox(
=======
def fetch_mco(
>>>>>>> d2dd21eb
    return_X_y: bool = False,
    as_frame: bool = False,
) -> Union[Bunch, Tuple[FDataGrid, ndarray], Tuple[DataFrame, DataFrame]]:
    """
<<<<<<< HEAD
    Load the NOx dataset.
=======
    Load the mithochondiral calcium overload (MCO) dataset.
>>>>>>> d2dd21eb

    The data is obtained from the R package 'fda.usc'.

    """
<<<<<<< HEAD
    descr = _nox_descr

    raw_dataset = _fetch_fda_usc("poblenou")

    data = raw_dataset["poblenou"]

    curves = data['nox']
    target = data['df'].iloc[:, 2]
    weekend = (
        (data['df'].iloc[:, 1] == "6")
        | (data['df'].iloc[:, 1] == "7")
    )
    target[weekend] = "1"
    target = pd.Series(
        target.values.codes.astype(np.bool_),
        name="festive day",
    )
    curves.coordinate_names = ["$mglm^3$"]
=======
    descr = _mco_descr

    raw_dataset = _fetch_fda_usc("MCO")

    data = raw_dataset["MCO"]

    curves = data['intact']
    target = pd.Series(data['classintact'])
>>>>>>> d2dd21eb
    feature_name = curves.dataset_name.lower()
    target_names = target.values.tolist()

    frame = None

    if as_frame:
        curves = pd.DataFrame({feature_name: curves})
        frame = pd.concat([curves, target], axis=1)
    else:
<<<<<<< HEAD
        target = target.values
=======
        target = target.values.to_numpy().astype(np.int_)
>>>>>>> d2dd21eb

    if return_X_y:
        return curves, target

    return Bunch(
        data=curves,
        target=target,
        frame=frame,
        categories={},
        feature_names=[feature_name],
        target_names=target_names,
        DESCR=descr,
    )


<<<<<<< HEAD
if fetch_tecator.__doc__ is not None:  # docstrings can be stripped off
    fetch_tecator.__doc__ += _tecator_descr + _param_descr
=======
if fetch_mco.__doc__ is not None:  # docstrings can be stripped off
    fetch_mco.__doc__ += _mco_descr_template.format(
        cite=":footcite:`ruiz++_2003_cariporide`",
        bibliography=":footbibliography:"
    ) + _param_descr
>>>>>>> d2dd21eb
<|MERGE_RESOLUTION|>--- conflicted
+++ resolved
@@ -1330,12 +1330,110 @@
 if fetch_handwriting.__doc__ is not None:  # docstrings can be stripped off
     fetch_handwriting.__doc__ += _handwriting_descr + _param_descr
 
-<<<<<<< HEAD
 _nox_descr_template = """
     NOx levels measured every hour by a control station in Poblenou in 
     Barcelona (Spain) {cite}.
 
-=======
+    References:
+        {bibliography}
+
+"""
+
+_nox_descr = _nox_descr_template.format(
+    cite="[1]",
+    bibliography="[1] M. Febrero, P. Galeano, and W. González‐Manteiga, "
+    "“Outlier detection in functional data by depth measures, with "
+    "application to identify abnormal NOx levels,” Environmetrics, vol. 19, "
+    "no. 4, pp. 331–345, Jun. 2008, doi: 10.1002/env.878.",
+)
+
+
+@overload
+def fetch_nox(
+    *,
+    return_X_y: Literal[False] = False,
+    as_frame: bool = False,
+) -> Bunch:
+    pass
+
+
+@overload
+def fetch_nox(
+    *,
+    return_X_y: Literal[True],
+    as_frame: Literal[False] = False,
+) -> Tuple[FDataGrid, ndarray]:
+    pass
+
+
+@overload
+def fetch_nox(
+    *,
+    return_X_y: Literal[True],
+    as_frame: Literal[True],
+) -> Tuple[DataFrame, DataFrame]:
+    pass
+
+
+def fetch_nox(
+    return_X_y: bool = False,
+    as_frame: bool = False,
+) -> Union[Bunch, Tuple[FDataGrid, ndarray], Tuple[DataFrame, DataFrame]]:
+    """
+    Load the NOx dataset.
+
+    The data is obtained from the R package 'fda.usc'.
+
+    """
+    descr = _nox_descr
+
+    raw_dataset = _fetch_fda_usc("poblenou")
+
+    data = raw_dataset["poblenou"]
+
+    curves = data['nox']
+    target = data['df'].iloc[:, 2]
+    weekend = (
+        (data['df'].iloc[:, 1] == "6")
+        | (data['df'].iloc[:, 1] == "7")
+    )
+    target[weekend] = "1"
+    target = pd.Series(
+        target.values.codes.astype(np.bool_),
+        name="festive day",
+    )
+    curves.coordinate_names = ["$mglm^3$"]
+    feature_name = curves.dataset_name.lower()
+    target_names = target.values.tolist()
+
+    frame = None
+
+    if as_frame:
+        curves = pd.DataFrame({feature_name: curves})
+        frame = pd.concat([curves, target], axis=1)
+    else:
+        target = target.values
+
+    if return_X_y:
+        return curves, target
+
+    return Bunch(
+        data=curves,
+        target=target,
+        frame=frame,
+        categories={},
+        feature_names=[feature_name],
+        target_names=target_names,
+        DESCR=descr,
+    )
+
+
+if fetch_nox.__doc__ is not None:  # docstrings can be stripped off
+    fetch_nox.__doc__ += _nox_descr_template.format(
+        cite=":footcite:`febrero++_2008_outlier`",
+        bibliography=":footbibliography:"
+    ) + _param_descr
+
 _mco_descr_template = """
     The mithochondiral calcium overload (MCO) was measured in two groups
     (control and treatment) every 10 seconds during an hour in isolated mouse
@@ -1344,20 +1442,11 @@
     "intact", original cells and "permeabilized" cells (a condition related
     to the mitochondrial membrane).
     
->>>>>>> d2dd21eb
     References:
         {bibliography}
 
 """
 
-<<<<<<< HEAD
-_nox_descr = _nox_descr_template.format(
-    cite="[1]",
-    bibliography="[1] M. Febrero, P. Galeano, and W. González‐Manteiga, "
-    "“Outlier detection in functional data by depth measures, with "
-    "application to identify abnormal NOx levels,” Environmetrics, vol. 19, "
-    "no. 4, pp. 331–345, Jun. 2008, doi: 10.1002/env.878.",
-=======
 _mco_descr = _mco_descr_template.format(
     cite="Ruiz-Meana et. al. (2003)",
     bibliography="[1] M. Ruiz-Meana, D. Garcia-Dorado, P. Pina, J. Inserte, "
@@ -1365,16 +1454,11 @@
     "proton gradient and delays ATP depletion in cardiomyocytes during "
     "ischemic conditions,” Am. J. Physiol. Heart Circ. Physiol., vol. 285, "
     "no. 3, pp. H999-1006, Sep. 2003, doi: 10.1152/ajpheart.00035.2003.",
->>>>>>> d2dd21eb
 )
 
 
 @overload
-<<<<<<< HEAD
-def fetch_nox(
-=======
 def fetch_mco(
->>>>>>> d2dd21eb
     *,
     return_X_y: Literal[False] = False,
     as_frame: bool = False,
@@ -1383,11 +1467,7 @@
 
 
 @overload
-<<<<<<< HEAD
-def fetch_nox(
-=======
 def fetch_mco(
->>>>>>> d2dd21eb
     *,
     return_X_y: Literal[True],
     as_frame: Literal[False] = False,
@@ -1396,11 +1476,7 @@
 
 
 @overload
-<<<<<<< HEAD
-def fetch_nox(
-=======
 def fetch_mco(
->>>>>>> d2dd21eb
     *,
     return_X_y: Literal[True],
     as_frame: Literal[True],
@@ -1408,44 +1484,16 @@
     pass
 
 
-<<<<<<< HEAD
-def fetch_nox(
-=======
 def fetch_mco(
->>>>>>> d2dd21eb
     return_X_y: bool = False,
     as_frame: bool = False,
 ) -> Union[Bunch, Tuple[FDataGrid, ndarray], Tuple[DataFrame, DataFrame]]:
     """
-<<<<<<< HEAD
-    Load the NOx dataset.
-=======
     Load the mithochondiral calcium overload (MCO) dataset.
->>>>>>> d2dd21eb
 
     The data is obtained from the R package 'fda.usc'.
 
     """
-<<<<<<< HEAD
-    descr = _nox_descr
-
-    raw_dataset = _fetch_fda_usc("poblenou")
-
-    data = raw_dataset["poblenou"]
-
-    curves = data['nox']
-    target = data['df'].iloc[:, 2]
-    weekend = (
-        (data['df'].iloc[:, 1] == "6")
-        | (data['df'].iloc[:, 1] == "7")
-    )
-    target[weekend] = "1"
-    target = pd.Series(
-        target.values.codes.astype(np.bool_),
-        name="festive day",
-    )
-    curves.coordinate_names = ["$mglm^3$"]
-=======
     descr = _mco_descr
 
     raw_dataset = _fetch_fda_usc("MCO")
@@ -1454,7 +1502,6 @@
 
     curves = data['intact']
     target = pd.Series(data['classintact'])
->>>>>>> d2dd21eb
     feature_name = curves.dataset_name.lower()
     target_names = target.values.tolist()
 
@@ -1464,11 +1511,7 @@
         curves = pd.DataFrame({feature_name: curves})
         frame = pd.concat([curves, target], axis=1)
     else:
-<<<<<<< HEAD
-        target = target.values
-=======
         target = target.values.to_numpy().astype(np.int_)
->>>>>>> d2dd21eb
 
     if return_X_y:
         return curves, target
@@ -1484,13 +1527,8 @@
     )
 
 
-<<<<<<< HEAD
-if fetch_tecator.__doc__ is not None:  # docstrings can be stripped off
-    fetch_tecator.__doc__ += _tecator_descr + _param_descr
-=======
 if fetch_mco.__doc__ is not None:  # docstrings can be stripped off
     fetch_mco.__doc__ += _mco_descr_template.format(
         cite=":footcite:`ruiz++_2003_cariporide`",
         bibliography=":footbibliography:"
-    ) + _param_descr
->>>>>>> d2dd21eb
+    ) + _param_descr