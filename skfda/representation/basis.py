--- conflicted
+++ resolved
@@ -1587,14 +1587,6 @@
         self.basis = basis
         self.coefficients = coefficients
 
-<<<<<<< HEAD
-        # self.dataset_label = dataset_label
-        # self.axes_labels = axes_labels
-        # self.extrapolation = extrapolation
-        # self.keepdims = keepdims
-
-=======
->>>>>>> 3a596586
         super().__init__(extrapolation, dataset_label, axes_labels, keepdims)
 
     @classmethod
@@ -2379,15 +2371,11 @@
 
         Returns:
             :class:`FDataBasis`: FDataBasis object with the samples from the
-<<<<<<< HEAD
-            two original objects.
-=======
             original objects.
 
         Todo:
             By the moment, only unidimensional objects are supported in basis
             representation.
->>>>>>> 3a596586
         """
 
         # TODO: Change to support multivariate functions in basis representation
@@ -2403,12 +2391,6 @@
 
         return self.copy(coefficients=np.concatenate(data, axis=0))
 
-<<<<<<< HEAD
-        return self.copy(coefficients=np.concatenate((self.coefficients,
-                                                      other.coefficients),
-                                                     axis=0))
-=======
->>>>>>> 3a596586
 
     def compose(self, fd, *, eval_points=None, **kwargs):
         """Composition of functions.
